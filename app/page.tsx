--- conflicted
+++ resolved
@@ -24,7 +24,6 @@
   const [isSettingsModalOpen, setIsSettingsModalOpen] = useState(false);
   const [userApiKey, setUserApiKey] = useState('');
   const [userApiUrl, setUserApiUrl] = useState(DEFAULT_API_URL);
-<<<<<<< HEAD
   const [ttsProvider, setTtsProvider] = useState<'system' | 'gemini'>('gemini');
   
   // 密码验证相关状态
@@ -60,9 +59,6 @@
     
     checkAuthRequirement();
   }, []);
-=======
-  const [ttsProvider, setTtsProvider] = useState<'system' | 'gemini'>('system');
->>>>>>> d8eedcb9
 
   // 从本地存储加载用户API设置
   useEffect(() => {
